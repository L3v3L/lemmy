--- conflicted
+++ resolved
@@ -265,28 +265,13 @@
   const BACKOFF: Backoff = Backoff::Exponential(2);
 
   fn run(self, state: Self::State) -> Self::Future {
-<<<<<<< HEAD
     Box::pin(async move { do_send(self, &state.client).await })
   }
 }
-=======
-    Box::pin(async move {
-      let mut headers = BTreeMap::<String, String>::new();
-      headers.insert("Content-Type".into(), APUB_JSON_CONTENT_TYPE.to_string());
-      let result = sign_and_send(
-        &state.client,
-        headers,
-        &self.inbox,
-        self.activity.clone(),
-        &self.actor_id,
-        self.private_key.to_owned(),
-      )
-      .await;
->>>>>>> d300968e
 
 async fn do_send(task: SendActivityTask, client: &Client) -> Result<(), Error> {
   let mut headers = BTreeMap::<String, String>::new();
-  headers.insert("Content-Type".into(), "application/json".into());
+  headers.insert("Content-Type".into(), APUB_JSON_CONTENT_TYPE.to_string());
   let result = sign_and_send(
     client,
     headers,
