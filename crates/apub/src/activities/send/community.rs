--- conflicted
+++ resolved
@@ -3,13 +3,9 @@
   activity_queue::{send_activity_single_dest, send_to_community, send_to_community_followers},
   check_is_apub_id_valid,
   extensions::context::lemmy_context,
-<<<<<<< HEAD
-  fetcher::user::get_or_fetch_and_upsert_user,
+  fetcher::person::get_or_fetch_and_upsert_person,
   generate_moderators_url,
-=======
-  fetcher::person::get_or_fetch_and_upsert_person,
   insert_activity,
->>>>>>> 96efe302
   ActorType,
   CommunityType,
 };
@@ -34,7 +30,7 @@
 use itertools::Itertools;
 use lemmy_api_structs::blocking;
 use lemmy_db_queries::DbPool;
-use lemmy_db_schema::source::{community::Community, user::User_};
+use lemmy_db_schema::source::{community::Community, person::Person};
 use lemmy_db_views_actor::community_follower_view::CommunityFollowerView;
 use lemmy_utils::{location_info, settings::structs::Settings, LemmyError};
 use lemmy_websocket::LemmyContext;
@@ -64,29 +60,9 @@
   }
 }
 
-<<<<<<< HEAD
 #[async_trait::async_trait(?Send)]
 impl CommunityType for Community {
-  /// As a local community, accept the follow request from a remote user.
-=======
-  async fn send_follow(
-    &self,
-    _follow_actor_id: &Url,
-    _context: &LemmyContext,
-  ) -> Result<(), LemmyError> {
-    unimplemented!()
-  }
-
-  async fn send_unfollow(
-    &self,
-    _follow_actor_id: &Url,
-    _context: &LemmyContext,
-  ) -> Result<(), LemmyError> {
-    unimplemented!()
-  }
-
   /// As a local community, accept the follow request from a remote person.
->>>>>>> 96efe302
   async fn send_accept_follow(
     &self,
     follow: Follow,
@@ -229,8 +205,8 @@
 
   async fn send_add_mod(
     &self,
-    actor: &User_,
-    added_mod: User_,
+    actor: &Person,
+    added_mod: Person,
     context: &LemmyContext,
   ) -> Result<(), LemmyError> {
     let mut add = Add::new(
@@ -250,8 +226,8 @@
 
   async fn send_remove_mod(
     &self,
-    actor: &User_,
-    removed_mod: User_,
+    actor: &Person,
+    removed_mod: Person,
     context: &LemmyContext,
   ) -> Result<(), LemmyError> {
     let mut remove = Remove::new(
