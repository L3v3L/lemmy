--- conflicted
+++ resolved
@@ -1,12 +1,11 @@
-<<<<<<< HEAD
-use super::*;
-=======
-use crate::{db::community::Community, routes::DbPoolParam, Settings};
+use crate::{
+  db::{community::Community, user::User_},
+  routes::DbPoolParam,
+  Settings,
+};
 use actix_web::{error::ErrorBadRequest, web::Query, *};
 use regex::Regex;
-use serde::Deserialize;
-use serde_json::json;
->>>>>>> 9e61c3be
+use serde::{Deserialize, Serialize};
 
 #[derive(Deserialize)]
 pub struct Params {
