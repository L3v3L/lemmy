--- conflicted
+++ resolved
@@ -40,13 +40,7 @@
 use actix_web::dev::ConnectionInfo;
 use chrono::{DateTime, FixedOffset, Local, NaiveDateTime, Utc};
 use isahc::prelude::*;
-<<<<<<< HEAD
 use itertools::Itertools;
-use lettre::smtp::authentication::{Credentials, Mechanism};
-use lettre::smtp::extension::ClientId;
-use lettre::smtp::ConnectionReuseParameters;
-use lettre::{ClientSecurity, SmtpClient, Transport};
-=======
 use lettre::{
   smtp::{
     authentication::{Credentials, Mechanism},
@@ -57,7 +51,6 @@
   SmtpClient,
   Transport,
 };
->>>>>>> 9e61c3be
 use lettre_email::Email;
 use log::error;
 use percent_encoding::{utf8_percent_encode, NON_ALPHANUMERIC};
@@ -278,7 +271,11 @@
 #[cfg(test)]
 mod tests {
   use crate::{
-    is_email_regex, remove_slurs, scrape_text_for_mentions, slur_check, slurs_vec_to_str,
+    is_email_regex,
+    remove_slurs,
+    scrape_text_for_mentions,
+    slur_check,
+    slurs_vec_to_str,
   };
 
   #[test]
