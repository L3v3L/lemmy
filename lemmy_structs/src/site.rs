--- conflicted
+++ resolved
@@ -1,27 +1,20 @@
-use lemmy_db::{
-<<<<<<< HEAD
-  source::{category::*, user::*},
-=======
-  aggregates::site_aggregates::SiteAggregates,
->>>>>>> bd06dd53
-  views::{
-    comment_view::CommentView,
-    community::community_view::CommunityView,
-    moderator::{
-      mod_add_community_view::ModAddCommunityView,
-      mod_add_view::ModAddView,
-      mod_ban_from_community_view::ModBanFromCommunityView,
-      mod_ban_view::ModBanView,
-      mod_lock_post_view::ModLockPostView,
-      mod_remove_comment_view::ModRemoveCommentView,
-      mod_remove_community_view::ModRemoveCommunityView,
-      mod_remove_post_view::ModRemovePostView,
-      mod_sticky_post_view::ModStickyPostView,
-    },
-    post_view::PostView,
-    site_view::SiteView,
-    user_view::UserViewSafe,
+use lemmy_db::views::{
+  comment_view::CommentView,
+  community::community_view::CommunityView,
+  moderator::{
+    mod_add_community_view::ModAddCommunityView,
+    mod_add_view::ModAddView,
+    mod_ban_from_community_view::ModBanFromCommunityView,
+    mod_ban_view::ModBanView,
+    mod_lock_post_view::ModLockPostView,
+    mod_remove_comment_view::ModRemoveCommentView,
+    mod_remove_community_view::ModRemoveCommunityView,
+    mod_remove_post_view::ModRemovePostView,
+    mod_sticky_post_view::ModStickyPostView,
   },
+  post_view::PostView,
+  site_view::SiteView,
+  user_view::UserViewSafe,
 };
 use lemmy_db_schema::source::{category::*, user::User_};
 use serde::{Deserialize, Serialize};
